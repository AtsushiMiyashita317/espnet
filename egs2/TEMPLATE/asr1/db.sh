# Set the path of your corpus
# "downloads" means the corpus can be downloaded by the recipe automatically

AISHELL=downloads
AN4=downloads
DIRHA_ENGLISH_PHDEV=
DIRHA_WSJ=
DIRHA_WSJ_PROCESSED="${PWD}/data/local/dirha_wsj_processed"  # Output file path
DNS=
WSJ0=
WSJ1=
WSJCAM0=
REVERB=
REVERB_OUT="${PWD}/REVERB"  # Output file path
CHIME3=
CHIME4=
CSJDATATOP=
CSJVER=dvd  ## Set your CSJ format (dvd or usb).
            ## Usage    :
            ## Case DVD : We assume CSJ DVDs are copied in this directory with the names dvd1, dvd2,...,dvd17.
            ##            Neccesary directory is dvd3 - dvd17.
            ##            e.g. $ ls $CSJDATATOP(DVD) => 00README.txt dvd1 dvd2 ... dvd17
            ##
            ## Case USB : Neccesary directory is MORPH/SDB and WAV
            ##            e.g. $ ls $CSJDATATOP(USB) => 00README.txt DOC MORPH ... WAV fileList.csv
            ## Case merl :MERL setup. Neccesary directory is WAV and sdb
CSMSC=downloads
HKUST1=
HKUST2=
LABOROTV=
TEDXJP=
LIBRISPEECH=
MINI_LIBRISPEECH=downloads
LIBRITTS=
LJSPEECH=downloads
NSC=
JSSS=downloads
JSUT=downloads
JVS=downloads
SPGISPEECH=
SWBD=
TIMIT=$(realpath ../../../../TIMIT)
VOXFORGE=downloads
AMI=
COMMONVOICE=downloads
BABEL_101=
BABEL_102=
BABEL_103=
BABEL_104=
BABEL_105=
BABEL_106=
BABEL_107=
BABEL_201=
BABEL_202=
BABEL_203=
BABEL_204=
BABEL_205=
BABEL_206=
BABEL_207=
BABEL_301=
BABEL_302=
BABEL_303=
BABEL_304=
BABEL_305=
BABEL_306=
BABEL_307=
BABEL_401=
BABEL_402=
BABEL_403=
BABEL_404=
PUEBLA_NAHUATL=
TEDLIUM3=downloads
VCTK=downloads
VIVOS=downloads
YESNO=downloads
YOLOXOCHITL_MIXTEC=downloads
HOW2_TEXT=downloads/how2-300h-v1
HOW2_FEATS=downloads/fbank_pitch_181516
ZEROTH_KOREAN=downloads
JAVA=downloads
RU_OPEN_STT=downloads
GIGASPEECH=
NOISY_SPEECH=
NOISY_REVERBERANT_SPEECH=
<<<<<<< HEAD
LRS2=
=======
SUNDA=downloads
>>>>>>> 06335e6a

# For only JHU environment
if [[ "$(hostname -d)" == clsp.jhu.edu ]]; then
    AISHELL=
    AN4=
    DIRHA_ENGLISH_PHDEV=
    DIRHA_WSJ=
    DIRHA_WSJ_PROCESSED="${PWD}/data/local/dirha_wsj_processed"  # Output file path
    DNS=
    WSJ0=
    WSJ1=
    WSJCAM0=/export/corpora3/LDC/LDC95S24/wsjcam0
    REVERB=/export/corpora5/REVERB_2014/REVERB
    REVERB_OUT="${PWD}/REVERB"  # Output file path
    CHIME3=
    CHIME4=
    CSJDATATOP=/export/corpora5/CSJ/USB
    CSJVER=usb  ## Set your CSJ format (dvd or usb).
                ## Usage    :
                ## Case DVD : We assume CSJ DVDs are copied in this directory with the names dvd1, dvd2,...,dvd17.
                ##            Neccesary directory is dvd3 - dvd17.
                ##            e.g. $ ls $CSJDATATOP(DVD) => 00README.txt dvd1 dvd2 ... dvd17
                ##
                ## Case USB : Neccesary directory is MORPH/SDB and WAV
                ##            e.g. $ ls $CSJDATATOP(USB) => 00README.txt DOC MORPH ... WAV fileList.csv
                ## Case merl :MERL setup. Neccesary directory is WAV and sdb
    CSMSC=downloads
    HKUST1=
    HKUST2=
    LABOROTV=
    TEDXJP=
    LIBRISPEECH=
    MINI_LIBRISPEECH=downloads
    LIBRITTS=
    LJSPEECH=downloads
    JSSS=downloads
    JSUT=downloads
    JVS=downloads
    TIMIT=
    VOXFORGE=
    AMI=/export/corpora4/ami/amicorpus
    COMMONVOICE=downloads
    BABEL_101=/export/babel/data/101-cantonese
    BABEL_102=/export/babel/data/102-assamese
    BABEL_103=/export/babel/data/103-bengali
    BABEL_104=/export/babel/data/104-pashto
    BABEL_105=/export/babel/data/105-turkish
    BABEL_106=/export/babel/data/106-tagalog
    BABEL_107=/export/babel/data/107-vietnamese
    BABEL_201=/export/babel/data/201-haitian
    BABEL_202=/export/babel/data/202-swahili/IARPA-babel202b-v1.0d-build/BABEL_OP2_202
    BABEL_203=/export/babel/data/203-lao
    BABEL_204=/export/babel/data/204-tamil
    BABEL_205=/export/babel/data/205-kurmanji/IARPA-babel205b-v1.0a-build/BABEL_OP2_205
    BABEL_206=/export/babel/data/206-zulu
    BABEL_207=/export/babel/data/207-tokpisin/IARPA-babel207b-v1.0e-build/BABEL_OP2_207
    BABEL_301=/export/babel/data/301-cebuano/IARPA-babel301b-v2.0b-build/BABEL_OP2_301
    BABEL_302=/export/babel/data/302-kazakh/IARPA-babel302b-v1.0a-build/BABEL_OP2_302
    BABEL_303=/export/babel/data/303-telugu/IARPA-babel303b-v1.0a-build/BABEL_OP2_303
    BABEL_304=/export/babel/data/304-lithuanian/IARPA-babel304b-v1.0b-build/BABEL_OP2_304
    BABEL_305=/export/babel/data/305-guarani/IARPA-babel305b-v1.0b-build/BABEL_OP3_305
    BABEL_306=/export/babel/data/306-igbo/IARPA-babel306b-v2.0c-build/BABEL_OP3_306
    BABEL_307=/export/babel/data/307-amharic/IARPA-babel307b-v1.0b-build/BABEL_OP3_307
    BABEL_401=/export/babel/data/401-mongolian/IARPA-babel401b-v2.0b-build/BABEL_OP3_401
    BABEL_402=/export/babel/data/402-javanese/IARPA-babel402b-v1.0b-build/BABEL_OP3_402
    BABEL_403=/export/babel/data/403-dholuo/IARPA-babel403b-v1.0b-build/BABEL_OP3_403
    BABEL_404=/export/corpora/LDC/LDC2016S12/IARPA_BABEL_OP3_404
    PUEBLA_NAHUATL=
    TEDLIUM3=downloads
    VCTK=downloads
    VIVOS=
    YESNO=
    YOLOXOCHITL_MIXTEC=downloads
    HOW2_TEXT=
    HOW2_FEATS=
    ZEROTH_KOREAN=downloads
<<<<<<< HEAD
    LRS2=
=======
    JAVA=
    SUNDA=
>>>>>>> 06335e6a

fi<|MERGE_RESOLUTION|>--- conflicted
+++ resolved
@@ -82,11 +82,8 @@
 GIGASPEECH=
 NOISY_SPEECH=
 NOISY_REVERBERANT_SPEECH=
-<<<<<<< HEAD
 LRS2=
-=======
 SUNDA=downloads
->>>>>>> 06335e6a
 
 # For only JHU environment
 if [[ "$(hostname -d)" == clsp.jhu.edu ]]; then
@@ -163,11 +160,8 @@
     HOW2_TEXT=
     HOW2_FEATS=
     ZEROTH_KOREAN=downloads
-<<<<<<< HEAD
     LRS2=
-=======
     JAVA=
     SUNDA=
->>>>>>> 06335e6a
 
 fi