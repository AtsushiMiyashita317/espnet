--- conflicted
+++ resolved
@@ -14,20 +14,12 @@
 from espnet.nets.pytorch_backend.conformer.convolution import ConvolutionModule
 from espnet.nets.pytorch_backend.conformer.encoder_layer import EncoderLayer
 from espnet.nets.pytorch_backend.nets_utils import get_activation, make_pad_mask
-<<<<<<< HEAD
-from espnet.nets.pytorch_backend.transformer.attention import (  # noqa: H301
-=======
 from espnet.nets.pytorch_backend.transformer.attention import (
->>>>>>> 57c05436
     LegacyRelPositionMultiHeadedAttention,
     MultiHeadedAttention,
     RelPositionMultiHeadedAttention,
 )
-<<<<<<< HEAD
-from espnet.nets.pytorch_backend.transformer.embedding import (  # noqa: H301
-=======
 from espnet.nets.pytorch_backend.transformer.embedding import (
->>>>>>> 57c05436
     LegacyRelPositionalEncoding,
     PositionalEncoding,
     RelPositionalEncoding,
@@ -38,11 +30,7 @@
     Conv1dLinear,
     MultiLayeredConv1d,
 )
-<<<<<<< HEAD
-from espnet.nets.pytorch_backend.transformer.positionwise_feed_forward import (  # noqa: H301
-=======
 from espnet.nets.pytorch_backend.transformer.positionwise_feed_forward import (
->>>>>>> 57c05436
     PositionwiseFeedForward,
 )
 from espnet.nets.pytorch_backend.transformer.repeat import repeat
