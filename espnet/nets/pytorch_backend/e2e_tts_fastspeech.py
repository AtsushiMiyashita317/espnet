#!/usr/bin/env python3
# -*- coding: utf-8 -*-

# Copyright 2019 Tomoki Hayashi
#  Apache 2.0  (http://www.apache.org/licenses/LICENSE-2.0)

"""FastSpeech related modules."""

import logging

import torch
import torch.nn.functional as F

from espnet.asr.asr_utils import get_model_conf
from espnet.asr.asr_utils import torch_load
from espnet.nets.pytorch_backend.e2e_tts_transformer import Transformer
from espnet.nets.pytorch_backend.e2e_tts_transformer import TTSPlot
from espnet.nets.pytorch_backend.fastspeech.duration_calculator import DurationCalculator
from espnet.nets.pytorch_backend.fastspeech.duration_predictor import DurationPredictor
from espnet.nets.pytorch_backend.fastspeech.duration_predictor import DurationPredictorLoss
from espnet.nets.pytorch_backend.fastspeech.length_regulator import LengthRegulator
from espnet.nets.pytorch_backend.nets_utils import make_non_pad_mask
from espnet.nets.pytorch_backend.nets_utils import make_pad_mask
from espnet.nets.pytorch_backend.tacotron2.decoder import Postnet
from espnet.nets.pytorch_backend.transformer.attention import MultiHeadedAttention
from espnet.nets.pytorch_backend.transformer.embedding import PositionalEncoding
from espnet.nets.pytorch_backend.transformer.embedding import ScaledPositionalEncoding
from espnet.nets.pytorch_backend.transformer.encoder import Encoder
from espnet.nets.pytorch_backend.transformer.initializer import initialize
from espnet.nets.tts_interface import TTSInterface
from espnet.utils.cli_utils import strtobool
from espnet.utils.fill_missing_args import fill_missing_args


class FeedForwardTransformer(TTSInterface, torch.nn.Module):
    """Feed Forward Transformer for TTS a.k.a. FastSpeech.

    This is a module of FastSpeech, feed-forward Transformer with duration predictor described in
    `FastSpeech: Fast, Robust and Controllable Text to Speech`_, which does not require any auto-regressive
    processing during inference, resulting in fast decoding compared with auto-regressive Transformer.

    .. _`FastSpeech: Fast, Robust and Controllable Text to Speech`:
        https://arxiv.org/pdf/1905.09263.pdf

    """

    @staticmethod
    def add_arguments(parser):
        """Add model-specific arguments to the parser."""
        group = parser.add_argument_group("feed-forward transformer model setting")
        # network structure related
        group.add_argument("--adim", default=384, type=int,
                           help="Number of attention transformation dimensions")
        group.add_argument("--aheads", default=4, type=int,
                           help="Number of heads for multi head attention")
        group.add_argument("--elayers", default=6, type=int,
                           help="Number of encoder layers")
        group.add_argument("--eunits", default=1536, type=int,
                           help="Number of encoder hidden units")
        group.add_argument("--dlayers", default=6, type=int,
                           help="Number of decoder layers")
        group.add_argument("--dunits", default=1536, type=int,
                           help="Number of decoder hidden units")
        group.add_argument("--positionwise-layer-type", default="linear", type=str,
                           choices=["linear", "conv1d", "conv1d-linear"],
                           help="Positionwise layer type.")
        group.add_argument("--positionwise-conv-kernel-size", default=3, type=int,
                           help="Kernel size of positionwise conv1d layer")
        group.add_argument("--postnet-layers", default=0, type=int,
                           help="Number of postnet layers")
        group.add_argument("--postnet-chans", default=256, type=int,
                           help="Number of postnet channels")
        group.add_argument("--postnet-filts", default=5, type=int,
                           help="Filter size of postnet")
        group.add_argument("--use-batch-norm", default=True, type=strtobool,
                           help="Whether to use batch normalization")
        group.add_argument("--use-scaled-pos-enc", default=True, type=strtobool,
                           help="Use trainable scaled positional encoding instead of the fixed scale one")
        group.add_argument("--encoder-normalize-before", default=False, type=strtobool,
                           help="Whether to apply layer norm before encoder block")
        group.add_argument("--decoder-normalize-before", default=False, type=strtobool,
                           help="Whether to apply layer norm before decoder block")
        group.add_argument("--encoder-concat-after", default=False, type=strtobool,
                           help="Whether to concatenate attention layer's input and output in encoder")
        group.add_argument("--decoder-concat-after", default=False, type=strtobool,
                           help="Whether to concatenate attention layer's input and output in decoder")
        group.add_argument("--duration-predictor-layers", default=2, type=int,
                           help="Number of layers in duration predictor")
        group.add_argument("--duration-predictor-chans", default=384, type=int,
                           help="Number of channels in duration predictor")
        group.add_argument("--duration-predictor-kernel-size", default=3, type=int,
                           help="Kernel size in duration predictor")
        group.add_argument("--teacher-model", default=None, type=str, nargs="?",
                           help="Teacher model file path")
        group.add_argument("--reduction-factor", default=1, type=int,
                           help="Reduction factor")
        group.add_argument("--spk-embed-dim", default=None, type=int,
                           help="Number of speaker embedding dimensions")
        group.add_argument("--spk-embed-integration-type", type=str, default="add",
                           choices=["add", "concat"],
                           help="How to integrate speaker embedding")
        # training related
        group.add_argument("--transformer-init", type=str, default="pytorch",
                           choices=["pytorch", "xavier_uniform", "xavier_normal",
                                    "kaiming_uniform", "kaiming_normal"],
                           help="How to initialize transformer parameters")
        group.add_argument("--initial-encoder-alpha", type=float, default=1.0,
                           help="Initial alpha value in encoder's ScaledPositionalEncoding")
        group.add_argument("--initial-decoder-alpha", type=float, default=1.0,
                           help="Initial alpha value in decoder's ScaledPositionalEncoding")
        group.add_argument("--transformer-lr", default=1.0, type=float,
                           help="Initial value of learning rate")
        group.add_argument("--transformer-warmup-steps", default=4000, type=int,
                           help="Optimizer warmup steps")
        group.add_argument("--transformer-enc-dropout-rate", default=0.1, type=float,
                           help="Dropout rate for transformer encoder except for attention")
        group.add_argument("--transformer-enc-positional-dropout-rate", default=0.1, type=float,
                           help="Dropout rate for transformer encoder positional encoding")
        group.add_argument("--transformer-enc-attn-dropout-rate", default=0.1, type=float,
                           help="Dropout rate for transformer encoder self-attention")
        group.add_argument("--transformer-dec-dropout-rate", default=0.1, type=float,
                           help="Dropout rate for transformer decoder except for attention and pos encoding")
        group.add_argument("--transformer-dec-positional-dropout-rate", default=0.1, type=float,
                           help="Dropout rate for transformer decoder positional encoding")
        group.add_argument("--transformer-dec-attn-dropout-rate", default=0.1, type=float,
                           help="Dropout rate for transformer decoder self-attention")
        group.add_argument("--transformer-enc-dec-attn-dropout-rate", default=0.1, type=float,
                           help="Dropout rate for transformer encoder-decoder attention")
        group.add_argument("--duration-predictor-dropout-rate", default=0.1, type=float,
                           help="Dropout rate for duration predictor")
        group.add_argument("--postnet-dropout-rate", default=0.5, type=float,
                           help="Dropout rate in postnet")
        group.add_argument("--transfer-encoder-from-teacher", default=True, type=strtobool,
                           help="Whether to transfer teacher's parameters")
        group.add_argument("--transferred-encoder-module", default="all", type=str,
                           choices=["all", "embed"],
                           help="Encoder modeules to be trasferred from teacher")
        # loss related
        group.add_argument("--use-masking", default=True, type=strtobool,
                           help="Whether to use masking in calculation of loss")
        return parser

    def __init__(self, idim, odim, args=None):
        """Initialize feed-forward Transformer module.

        Args:
            idim (int): Dimension of the inputs.
            odim (int): Dimension of the outputs.
            args (Namespace, optional):
                - elayers (int): Number of encoder layers.
                - eunits (int): Number of encoder hidden units.
                - adim (int): Number of attention transformation dimensions.
                - aheads (int): Number of heads for multi head attention.
                - dlayers (int): Number of decoder layers.
                - dunits (int): Number of decoder hidden units.
                - use_scaled_pos_enc (bool): Whether to use trainable scaled positional encoding.
                - encoder_normalize_before (bool): Whether to perform layer normalization before encoder block.
                - decoder_normalize_before (bool): Whether to perform layer normalization before decoder block.
                - encoder_concat_after (bool): Whether to concatenate attention layer's input and output in encoder.
                - decoder_concat_after (bool): Whether to concatenate attention layer's input and output in decoder.
                - duration_predictor_layers (int): Number of duration predictor layers.
                - duration_predictor_chans (int): Number of duration predictor channels.
                - duration_predictor_kernel_size (int): Kernel size of duration predictor.
                - spk_embed_dim (int): Number of speaker embedding dimenstions.
                - spk_embed_integration_type: How to integrate speaker embedding.
                - teacher_model (str): Teacher auto-regressive transformer model path.
                - reduction_factor (int): Reduction factor.
                - transformer_init (float): How to initialize transformer parameters.
                - transformer_lr (float): Initial value of learning rate.
                - transformer_warmup_steps (int): Optimizer warmup steps.
                - transformer_enc_dropout_rate (float): Dropout rate in encoder except attention & positional encoding.
                - transformer_enc_positional_dropout_rate (float): Dropout rate after encoder positional encoding.
                - transformer_enc_attn_dropout_rate (float): Dropout rate in encoder self-attention module.
                - transformer_dec_dropout_rate (float): Dropout rate in decoder except attention & positional encoding.
                - transformer_dec_positional_dropout_rate (float): Dropout rate after decoder positional encoding.
                - transformer_dec_attn_dropout_rate (float): Dropout rate in deocoder self-attention module.
                - transformer_enc_dec_attn_dropout_rate (float): Dropout rate in encoder-deocoder attention module.
                - use_masking (bool): Whether to use masking in calculation of loss.
                - transfer_encoder_from_teacher: Whether to transfer encoder using teacher encoder parameters.
                - transferred_encoder_module: Encoder module to be initialized using teacher parameters.

        """
        # initialize base classes
        TTSInterface.__init__(self)
        torch.nn.Module.__init__(self)

        # fill missing arguments
        args = fill_missing_args(args, self.add_arguments)

        # store hyperparameters
        self.idim = idim
        self.odim = odim
        self.reduction_factor = args.reduction_factor
        self.use_scaled_pos_enc = args.use_scaled_pos_enc
        self.use_masking = args.use_masking
        self.spk_embed_dim = args.spk_embed_dim
        if self.spk_embed_dim is not None:
            self.spk_embed_integration_type = args.spk_embed_integration_type

        # TODO(kan-bayashi): support reduction_factor > 1
        if self.reduction_factor != 1:
            raise NotImplementedError("Support only reduction_factor = 1.")

        # use idx 0 as padding idx
        padding_idx = 0

        # get positional encoding class
        pos_enc_class = ScaledPositionalEncoding if self.use_scaled_pos_enc else PositionalEncoding

        # define encoder
        encoder_input_layer = torch.nn.Embedding(
            num_embeddings=idim,
            embedding_dim=args.adim,
            padding_idx=padding_idx
        )
        self.encoder = Encoder(
            idim=idim,
            attention_dim=args.adim,
            attention_heads=args.aheads,
            linear_units=args.eunits,
            num_blocks=args.elayers,
            input_layer=encoder_input_layer,
            dropout_rate=args.transformer_enc_dropout_rate,
            positional_dropout_rate=args.transformer_enc_positional_dropout_rate,
            attention_dropout_rate=args.transformer_enc_attn_dropout_rate,
            pos_enc_class=pos_enc_class,
            normalize_before=args.encoder_normalize_before,
            concat_after=args.encoder_concat_after,
            positionwise_layer_type=args.positionwise_layer_type,
            positionwise_conv_kernel_size=args.positionwise_conv_kernel_size
        )

        # define additional projection for speaker embedding
        if self.spk_embed_dim is not None:
            if self.spk_embed_integration_type == "add":
                self.projection = torch.nn.Linear(self.spk_embed_dim, args.adim)
            else:
                self.projection = torch.nn.Linear(args.adim + self.spk_embed_dim, args.adim)

        # define duration predictor
        self.duration_predictor = DurationPredictor(
            idim=args.adim,
            n_layers=args.duration_predictor_layers,
            n_chans=args.duration_predictor_chans,
            kernel_size=args.duration_predictor_kernel_size,
            dropout_rate=args.duration_predictor_dropout_rate,
        )

        # define length regulator
        self.length_regulator = LengthRegulator()

        # define decoder
        # NOTE: we use encoder as decoder because fastspeech's decoder is the same as encoder
        self.decoder = Encoder(
            idim=0,
            attention_dim=args.adim,
            attention_heads=args.aheads,
            linear_units=args.dunits,
            num_blocks=args.dlayers,
            input_layer=None,
            dropout_rate=args.transformer_dec_dropout_rate,
            positional_dropout_rate=args.transformer_dec_positional_dropout_rate,
            attention_dropout_rate=args.transformer_dec_attn_dropout_rate,
            pos_enc_class=pos_enc_class,
            normalize_before=args.decoder_normalize_before,
            concat_after=args.decoder_concat_after,
            positionwise_layer_type=args.positionwise_layer_type,
            positionwise_conv_kernel_size=args.positionwise_conv_kernel_size
        )

        # define final projection
        self.feat_out = torch.nn.Linear(args.adim, odim * args.reduction_factor)

        # define postnet
        self.postnet = None if args.postnet_layers == 0 else Postnet(
            idim=idim,
            odim=odim,
            n_layers=args.postnet_layers,
            n_chans=args.postnet_chans,
            n_filts=args.postnet_filts,
            use_batch_norm=args.use_batch_norm,
            dropout_rate=args.postnet_dropout_rate
        )

        # initialize parameters
        self._reset_parameters(init_type=args.transformer_init,
                               init_enc_alpha=args.initial_encoder_alpha,
                               init_dec_alpha=args.initial_decoder_alpha)

        # define teacher model
        if args.teacher_model is not None:
            self.teacher = self._load_teacher_model(args.teacher_model)
        else:
            self.teacher = None

        # define duration calculator
        if self.teacher is not None:
            self.duration_calculator = DurationCalculator(self.teacher)
        else:
            self.duration_calculator = None

        # transfer teacher parameters
        if self.teacher is not None and args.transfer_encoder_from_teacher:
            self._transfer_from_teacher(args.transferred_encoder_module)

        # define criterions
        self.duration_criterion = DurationPredictorLoss()
        # TODO(kan-bayashi): support knowledge distillation loss
        # self.criterion = torch.nn.L1Loss()

    def _forward(self, xs, ilens, ys=None, olens=None, spembs=None, is_inference=False):
        # forward encoder
        x_masks = self._source_mask(ilens)
        hs, _ = self.encoder(xs, x_masks)  # (B, Tmax, adim)

        # integrate speaker embedding
        if self.spk_embed_dim is not None:
            hs = self._integrate_with_spk_embed(hs, spembs)

        # forward duration predictor and length regulator
        d_masks = make_pad_mask(ilens).to(xs.device)
        if is_inference:
            d_outs = self.duration_predictor.inference(hs, d_masks)  # (B, Tmax)
            hs = self.length_regulator(hs, d_outs, ilens)  # (B, Lmax, adim)
        else:
            with torch.no_grad():
                ds = self.duration_calculator(xs, ilens, ys, olens, spembs)  # (B, Tmax)
            d_outs = self.duration_predictor(hs, d_masks)  # (B, Tmax)
            hs = self.length_regulator(hs, ds, ilens)  # (B, Lmax, adim)

        # forward decoder
        if olens is not None:
            h_masks = self._source_mask(olens)
        else:
            h_masks = None
        zs, _ = self.decoder(hs, h_masks)  # (B, Lmax, adim)
        before_outs = self.feat_out(zs).view(zs.size(0), -1, self.odim)  # (B, Lmax, odim)

        # postnet -> (B, Lmax//r * r, odim)
        if self.postnet is None:
            after_outs = before_outs
        else:
            after_outs = before_outs + self.postnet(before_outs.transpose(1, 2)).transpose(1, 2)

        if is_inference:
<<<<<<< HEAD
            return outs, d_outs
=======
            return before_outs, after_outs
>>>>>>> 028cee7a
        else:
            return before_outs, after_outs, ds, d_outs

    def forward(self, xs, ilens, ys, olens, spembs=None, spcs=None, *args, **kwargs):
        """Calculate forward propagation.

        Args:
            xs (Tensor): Batch of padded character ids (B, Tmax).
            ilens (LongTensor): Batch of lengths of each input batch (B,).
            ys (Tensor): Batch of padded target features (B, Lmax, odim).
            olens (LongTensor): Batch of the lengths of each target (B,).
            spembs (Tensor, optional): Batch of speaker embedding vectors (B, spk_embed_dim).
            spcs (Tensor, optional): Batch of precalculated durations (B, Tmax).

        Returns:
            Tensor: Loss value.

        """
        # remove unnecessary padded part (for multi-gpus)
        xs = xs[:, :max(ilens)]
        ys = ys[:, :max(olens)]

        # forward propagation
<<<<<<< HEAD
        if spcs is None:
            outs, ds, d_outs = self._forward(xs, ilens, ys, olens, spembs=spembs, is_inference=False)
        else:
            # NOTE: Use is_inference = True to skip teacher calculation
            outs, d_outs = self._forward(xs, ilens, ys, olens, spembs=spembs, is_inference=True)
            ds = spcs  # use precalculated durations
=======
        before_outs, after_outs, ds, d_outs = self._forward(xs, ilens, ys, olens, spembs=spembs, is_inference=False)
>>>>>>> 028cee7a

        # apply mask to remove padded part
        if self.use_masking:
            in_masks = make_non_pad_mask(ilens).to(xs.device)
            d_outs = d_outs.masked_select(in_masks)
            ds = ds.masked_select(in_masks)
            out_masks = make_non_pad_mask(olens).unsqueeze(-1).to(ys.device)
            before_outs = before_outs.masked_select(out_masks)
            after_outs = after_outs.masked_select(out_masks)
            ys = ys.masked_select(out_masks)

        # calculate loss
        l1_loss = F.l1_loss(after_outs, ys) + F.l1_loss(before_outs, ys)
        duration_loss = self.duration_criterion(d_outs, ds)
        loss = l1_loss + duration_loss
        report_keys = [
            {"l1_loss": l1_loss.item()},
            {"duration_loss": duration_loss.item()},
            {"loss": loss.item()},
        ]

        # report extra information
        if self.use_scaled_pos_enc:
            report_keys += [
                {"encoder_alpha": self.encoder.embed[-1].alpha.data.item()},
                {"decoder_alpha": self.decoder.embed[-1].alpha.data.item()},
            ]
        self.reporter.report(report_keys)

        return loss

    def calculate_all_attentions(self, xs, ilens, ys, olens, spembs=None, *args, **kwargs):
        """Calculate all of the attention weights.

        Args:
            xs (Tensor): Batch of padded character ids (B, Tmax).
            ilens (LongTensor): Batch of lengths of each input batch (B,).
            ys (Tensor): Batch of padded target features (B, Lmax, odim).
            olens (LongTensor): Batch of the lengths of each target (B,).
            spembs (Tensor, optional): Batch of speaker embedding vectors (B, spk_embed_dim).

        Returns:
            dict: Dict of attention weights and outputs.

        """
        with torch.no_grad():
            # remove unnecessary padded part (for multi-gpus)
            xs = xs[:, :max(ilens)]
            ys = ys[:, :max(olens)]

            # forward propagation
            outs = self._forward(xs, ilens, ys, olens, spembs=spembs, is_inference=False)[0]

        att_ws_dict = dict()
        for name, m in self.named_modules():
            if isinstance(m, MultiHeadedAttention):
                attn = m.attn.cpu().numpy()
                if "encoder" in name:
                    attn = [a[:, :l, :l] for a, l in zip(attn, ilens.tolist())]
                elif "decoder" in name:
                    if "src" in name:
                        attn = [a[:, :ol, :il] for a, il, ol in zip(attn, ilens.tolist(), olens.tolist())]
                    elif "self" in name:
                        attn = [a[:, :l, :l] for a, l in zip(attn, olens.tolist())]
                    else:
                        logging.warning("unknown attention module: " + name)
                else:
                    logging.warning("unknown attention module: " + name)
                att_ws_dict[name] = attn
        att_ws_dict["predicted_fbank"] = [m[:l].T for m, l in zip(outs.cpu().numpy(), olens.tolist())]

        return att_ws_dict

    def inference(self, x, inference_args, spemb=None, *args, **kwargs):
        """Generate the sequence of features given the sequences of characters.

        Args:
            x (Tensor): Input sequence of characters (T,).
            inference_args (Namespace): Dummy for compatibility.
            spemb (Tensor, optional): Speaker embedding vector (spk_embed_dim).

        Returns:
            Tensor: Output sequence of features (1, L, odim).
            None: Dummy for compatibility.
            None: Dummy for compatibility.

        """
        # setup batch axis
        ilens = torch.tensor([x.shape[0]], dtype=torch.long, device=x.device)
        xs = x.unsqueeze(0)
        if spemb is not None:
            spembs = spemb.unsqueeze(0)
        else:
            spembs = None

        # inference
        _, outs = self._forward(xs, ilens, spembs=spembs, is_inference=True)  # (L, odim)

        return outs, None, None

    def _integrate_with_spk_embed(self, hs, spembs):
        """Integrate speaker embedding with hidden states.

        Args:
            hs (Tensor): Batch of hidden state sequences (B, Tmax, adim).
            spembs (Tensor): Batch of speaker embeddings (B, spk_embed_dim).

        Returns:
            Tensor: Batch of integrated hidden state sequences (B, Tmax, adim)

        """
        if self.spk_embed_integration_type == "add":
            # apply projection and then add to hidden states
            spembs = self.projection(F.normalize(spembs))
            hs = hs + spembs.unsqueeze(1)
        elif self.spk_embed_integration_type == "concat":
            # concat hidden states with spk embeds and then apply projection
            spembs = F.normalize(spembs).unsqueeze(1).expand(-1, hs.size(1), -1)
            hs = self.projection(torch.cat([hs, spembs], dim=-1))
        else:
            raise NotImplementedError("support only add or concat.")

        return hs

    def _source_mask(self, ilens):
        """Make masks for self-attention.

        Examples:
            >>> ilens = [5, 3]
            >>> self._source_mask(ilens)
            tensor([[[1, 1, 1, 1, 1],
                     [1, 1, 1, 1, 1],
                     [1, 1, 1, 1, 1],
                     [1, 1, 1, 1, 1],
                     [1, 1, 1, 1, 1]],
                    [[1, 1, 1, 0, 0],
                     [1, 1, 1, 0, 0],
                     [1, 1, 1, 0, 0],
                     [0, 0, 0, 0, 0],
                     [0, 0, 0, 0, 0]]], dtype=torch.uint8)

        """
        x_masks = make_non_pad_mask(ilens).to(next(self.parameters()).device)
        return x_masks.unsqueeze(-2) & x_masks.unsqueeze(-1)

    def _load_teacher_model(self, model_path):
        # get teacher model config
        idim, odim, args = get_model_conf(model_path)

        # assert dimension is the same between teacher and studnet
        assert idim == self.idim
        assert odim == self.odim
        assert args.reduction_factor == self.reduction_factor

        # load teacher model
        model = Transformer(idim, odim, args)
        torch_load(model_path, model)

        # freeze teacher model parameters
        for p in model.parameters():
            p.requires_grad = False

        return model

    def _reset_parameters(self, init_type, init_enc_alpha=1.0, init_dec_alpha=1.0):
        # initialize parameters
        initialize(self, init_type)

        # initialize alpha in scaled positional encoding
        if self.use_scaled_pos_enc:
            self.encoder.embed[-1].alpha.data = torch.tensor(init_enc_alpha)
            self.decoder.embed[-1].alpha.data = torch.tensor(init_dec_alpha)

    def _transfer_from_teacher(self, transferred_encoder_module):
        if transferred_encoder_module == "all":
            for (n1, p1), (n2, p2) in zip(self.encoder.named_parameters(),
                                          self.teacher.encoder.named_parameters()):
                assert n1 == n2, "It seems that encoder structure is different."
                assert p1.shape == p2.shape, "It seems that encoder size is different."
                p1.data.copy_(p2.data)
        elif transferred_encoder_module == "embed":
            student_shape = self.encoder.embed[0].weight.data.shape
            teacher_shape = self.teacher.encoder.embed[0].weight.data.shape
            assert student_shape == teacher_shape, "It seems that embed dimension is different."
            self.encoder.embed[0].weight.data.copy_(
                self.teacher.encoder.embed[0].weight.data)
        else:
            raise NotImplementedError("Support only all or embed.")

    @property
    def attention_plot_class(self):
        """Return plot class for attention weight plot."""
        return TTSPlot

    @property
    def base_plot_keys(self):
        """Return base key names to plot during training. keys should match what `chainer.reporter` reports.

        If you add the key `loss`, the reporter will report `main/loss` and `validation/main/loss` values.
        also `loss.png` will be created as a figure visulizing `main/loss` and `validation/main/loss` values.

        Returns:
            list: List of strings which are base keys to plot during training.

        """
        plot_keys = ["loss", "l1_loss", "duration_loss"]
        if self.use_scaled_pos_enc:
            plot_keys += ["encoder_alpha", "decoder_alpha"]

        return plot_keys<|MERGE_RESOLUTION|>--- conflicted
+++ resolved
@@ -343,11 +343,7 @@
             after_outs = before_outs + self.postnet(before_outs.transpose(1, 2)).transpose(1, 2)
 
         if is_inference:
-<<<<<<< HEAD
-            return outs, d_outs
-=======
-            return before_outs, after_outs
->>>>>>> 028cee7a
+            return before_outs, after_outs, d_outs
         else:
             return before_outs, after_outs, ds, d_outs
 
@@ -371,16 +367,12 @@
         ys = ys[:, :max(olens)]
 
         # forward propagation
-<<<<<<< HEAD
         if spcs is None:
-            outs, ds, d_outs = self._forward(xs, ilens, ys, olens, spembs=spembs, is_inference=False)
+            before_outs, after_outs, ds, d_outs = self._forward(xs, ilens, ys, olens, spembs=spembs, is_inference=False)
         else:
             # NOTE: Use is_inference = True to skip teacher calculation
             outs, d_outs = self._forward(xs, ilens, ys, olens, spembs=spembs, is_inference=True)
             ds = spcs  # use precalculated durations
-=======
-        before_outs, after_outs, ds, d_outs = self._forward(xs, ilens, ys, olens, spembs=spembs, is_inference=False)
->>>>>>> 028cee7a
 
         # apply mask to remove padded part
         if self.use_masking:
@@ -477,7 +469,7 @@
             spembs = None
 
         # inference
-        _, outs = self._forward(xs, ilens, spembs=spembs, is_inference=True)  # (L, odim)
+        _, outs, _ = self._forward(xs, ilens, spembs=spembs, is_inference=True)  # (L, odim)
 
         return outs, None, None
 
